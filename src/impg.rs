--- conflicted
+++ resolved
@@ -122,7 +122,6 @@
         Self { ranges: Vec::new() }
     }
 
-<<<<<<< HEAD
     pub fn len(&self) -> usize {
         self.ranges.len()
     }
@@ -136,18 +135,11 @@
     }
 
     pub fn insert(&mut self, new_range: (i32, i32)) -> Vec<(i32, i32)> {
-        let (start, end) = new_range;
-        if start >= end {
-            return Vec::new();
-        }
-=======
-    fn insert(&mut self, new_range: (i32, i32)) -> Vec<(i32, i32)> {
         let (start, end) = if new_range.0 <= new_range.1 {
             (new_range.0, new_range.1)
         } else {
             (new_range.1, new_range.0)
         };
->>>>>>> ccde3963
 
         // Return regions that don't overlap with existing ranges
         let mut non_overlapping = Vec::new();
